--- conflicted
+++ resolved
@@ -1,12 +1,7 @@
-<<<<<<< HEAD
-from .holes import DrillHole, DrillHoleGroup, Intervals, Points
-from .plotter import DrillDownPlotter, DrillDownPanelPlotter
-from .image import ImageViewer
-=======
 from .holes import DrillHole, DrillHoleGroup, Intervals, Points, Collars, Surveys
 from .plotter import DrillDownPlotter
 from .ui.ui import DrillDownTramePlotter, DrillDownPanelPlotter
->>>>>>> f3cbef0c
+from .image import ImageViewer
 
 __all__ = [
     "DrillHole",
@@ -17,9 +12,6 @@
     "Surveys",
     "DrillDownPlotter",
     "DrillDownPanelPlotter",
-<<<<<<< HEAD
+    "DrillDownTramePlotter",
     "ImageViewer",
-=======
-    "DrillDownTramePlotter",
->>>>>>> f3cbef0c
 ]