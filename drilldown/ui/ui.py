--- conflicted
+++ resolved
@@ -234,7 +234,6 @@
             if (abs(clim[0] - layer.clim[0]) > 1e-6) or (
                 abs(clim[1] - layer.clim[1]) > 1e-6
             ):
-<<<<<<< HEAD
                 layer.clim = clim
 
     def add_intervals(self, *args, **kwargs):
@@ -249,394 +248,4 @@
         if self.layer_list_ui is not None:
             self.layer_list_ui.add_layer(self.layers[-1])
             self._ui.flush_content()
-            self.state.flush()
-
-
-class DrillDownPanelPlotter(DrillDownPlotter, pn.Row):
-    """Plotting object for displaying drillholes and related datasets with simple GUI."""
-
-    def __init__(self, *args, **kwargs):
-        """Initialize plotter."""
-        self.ctrl_widget_width = 300
-        self.active_var_widgets = {}
-        self.cmap_widgets = {}
-        self.clim_widgets = {}
-        self.show_widgets = {}
-        self.opacity_widgets = {}
-
-        # create control panel
-        self.ctrls = pn.Accordion(
-            ("mesh visibility", self._make_mesh_visibility_card()),
-            toggle=True,
-            width=self.ctrl_widget_width,
-            height=self.height,
-        )
-
-        super(DrillDownPanelPlotter, self).__init__(*args, **kwargs)
-
-        super(pn.Row, self).__init__(
-            self.ctrls, self.iframe(sizing_mode="stretch_both"), height=self.height
-        )
-
-    def add_mesh(self, mesh, name=None, add_show_widgets=True, *args, **kwargs):
-        """Add any PyVista mesh/VTK dataset that PyVista can wrap to the scene and corresponding widgets to the GUI.
-
-        Parameters
-        ----------
-        mesh : pyvista.DataSet or pyvista.MultiBlock or vtk.vtkAlgorithm
-            Any PyVista or VTK mesh is supported. Also, any dataset
-            that pyvista.wrap() can handle including NumPy arrays of XYZ points.
-            Plotting also supports VTK algorithm objects (vtk.vtkAlgorithm
-            and vtk.vtkAlgorithmOutput). When passing an algorithm, the
-            rendering pipeline will be connected to the passed algorithm
-            to dynamically update the scene.
-
-        name : str, optional
-            Name assigned to mesh
-
-        Returns
-        -------
-        pyvista.plotting.actor.Actor
-            Actor of the mesh.
-
-        """
-        actor = super(DrillDownPanelPlotter, self).add_mesh(
-            mesh, name=name, *args, **kwargs
-        )
-
-        if name == self.selection_actor_name:
-            add_show_widgets = False
-
-        if add_show_widgets == True:
-            # set up widget to show and hide mesh
-            show_widget = pn.widgets.Checkbox(value=True)
-            self.show_widgets[name] = show_widget
-            show_widget.param.watch(partial(self._on_mesh_show_change, name), "value")
-
-            # set up widget to control mesh opacity
-            opacity_widget = pn.widgets.FloatSlider(
-                start=0,
-                end=1,
-                step=0.01,
-                value=1,
-                show_value=False,
-                width=int(2 * self.ctrl_widget_width / 3),
-            )
-            self.opacity_widgets[name] = opacity_widget
-            opacity_widget.param.watch(
-                partial(self._on_mesh_opacity_change, name), "value"
-            )
-
-            # situate show and opacity widgets; add to mesh visibility widget
-            self.mesh_visibility_card.append(pn.pane.Markdown(f"{name}"))
-            self.mesh_visibility_card.append(pn.Row(show_widget, opacity_widget))
-            self.mesh_visibility_card.append(pn.layout.Divider())
-
-        return actor
-
-    def _add_hole_data_mesh(
-        self,
-        mesh,
-        name=None,
-        categorical_vars=[],
-        continuous_vars=[],
-        selectable=True,
-        active_var=None,
-        cmap="Blues",
-        clim=None,
-        selection_color="magenta",
-        accelerated_selection=False,
-        nan_opacity=1,
-        *args,
-        **kwargs,
-    ):
-        actor = super(DrillDownPanelPlotter, self)._add_hole_data_mesh(
-            mesh,
-            name=name,
-            categorical_vars=categorical_vars,
-            continuous_vars=continuous_vars,
-            selectable=selectable,
-            active_var=active_var,
-            cmap=cmap,
-            clim=clim,
-            selection_color=selection_color,
-            accelerated_selection=accelerated_selection,
-            nan_opacity=nan_opacity,
-            *args,
-            **kwargs,
-        )
-
-        self._make_hole_ctrl_card(name, active_var, cmap, clim)
-
-        return actor
-
-    def add_intervals_mesh(
-        self,
-        mesh,
-        name=None,
-        categorical_vars=[],
-        continuous_vars=[],
-        active_var=None,
-        cmap="Blues",
-        clim=None,
-        *args,
-        **kwargs,
-    ):
-        """Add a PyVista mesh/VTK dataset representing drillhole intervals to the scene. Add corresponding widgets to GUI.
-
-        Parameters
-        ----------
-        mesh : pyvista.PolyData or vtk.vtkPolyData
-            PyVista mesh/VTK dataset representing drillhole intervals.
-        active_var : str, optional
-            Variable corresponding to default scalar array used to color hole intervals. By default None.
-        cmap : str, optional
-            Matplotlib colormap used to color interval data. By default "Blues"
-        clim : tuple, optional
-            Minimum and maximum value between which colormap is applied. By default None
-        """
-
-        super(DrillDownPanelPlotter, self).add_intervals_mesh(
-            mesh,
-            name=name,
-            active_var=active_var,
-            categorical_vars=categorical_vars,
-            continuous_vars=continuous_vars,
-            cmap=cmap,
-            clim=clim,
-            *args,
-            **kwargs,
-        )
-        # set up widget to show and hide mesh
-        if active_var is not None:
-            self.active_var = (name, active_var)
-        self.cmap = (name, cmap)
-        if clim != None:
-            self.clim = (name, clim)
-
-    def add_points_mesh(
-        self,
-        mesh,
-        name=None,
-        categorical_vars=[],
-        continuous_vars=[],
-        point_size=10,
-        selectable=True,
-        active_var=None,
-        cmap="Blues",
-        clim=None,
-        selection_color="magenta",
-        accelerated_selection=False,
-        nan_opacity=1,
-        *args,
-        **kwargs,
-    ):
-        super(DrillDownPanelPlotter, self).add_points_mesh(
-            mesh,
-            name=name,
-            categorical_vars=categorical_vars,
-            continuous_vars=continuous_vars,
-            point_size=point_size,
-            selectable=selectable,
-            active_var=active_var,
-            cmap=cmap,
-            clim=clim,
-            selection_color=selection_color,
-            accelerated_selection=accelerated_selection,
-            nan_opacity=nan_opacity,
-            *args,
-            **kwargs,
-        )
-        # set up widget to show and hide mesh
-        if active_var is not None:
-            self._active_var[name] = active_var
-        self._cmap[name] = cmap
-        if clim != None:
-            self._clim[name] = clim
-
-    def _make_active_var_widget(self, name, active_var=None):
-        options = self.all_vars[name]
-        if active_var is None:
-            active_var = options[0]
-        widget = pn.widgets.Select(
-            name=f"{name} active variable",
-            options=options,
-            value=active_var,
-            width=int(0.9 * self.ctrl_widget_width),
-        )
-        widget.param.watch(partial(self._on_active_var_change, name), "value")
-
-        self.active_var_widgets[name] = widget
-        return widget
-
-    def _make_cmap_widget(self, name, cmap=None):
-        widget = pn.widgets.Select(
-            name=f"{name} colormap",
-            options=self.cmaps,
-            value=cmap,
-            width=int(0.9 * self.ctrl_widget_width),
-        )
-        widget.param.watch(partial(self._on_cmap_change, name), "value")
-
-        self.cmap_widgets[name] = widget
-        return widget
-
-    def _make_clim_widget(self, name, clim=None):
-        min = self.actors[name].mapper.dataset.active_scalars.min()
-        max = self.actors[name].mapper.dataset.active_scalars.max()
-        if clim == None:
-            clim = (min, max)
-        widget = pn.widgets.RangeSlider(
-            name=f"{name} colormap range",
-            start=min,
-            end=max,
-            step=min - max / 1000,
-            value=clim,
-            width=int(0.9 * self.ctrl_widget_width),
-        )
-        widget.param.watch(partial(self._on_clim_change, name), "value")
-        widget.param.default = clim
-
-        self.clim_widgets[name] = widget
-        return widget
-
-    def _make_hole_ctrl_card(self, name, active_var=None, cmap="Blues", clim=None):
-        self.hole_ctrl_card = pn.Column(
-            width=self.ctrl_widget_width,
-        )
-        self.hole_ctrl_card.append(self._make_active_var_widget(name, active_var))
-        self.hole_ctrl_card.append(self._make_cmap_widget(name, cmap))
-        self.hole_ctrl_card.append(self._make_clim_widget(name, clim))
-
-        self.ctrls.append((f"{name} controls", self.hole_ctrl_card))
-        return self.hole_ctrl_card
-
-    def _make_mesh_visibility_card(self):
-        self.mesh_visibility_card = pn.Column(scroll=True, width=self.ctrl_widget_width)
-
-        return self.mesh_visibility_card
-
-    @property
-    def active_var(self):
-        return self._active_var
-
-    @active_var.setter
-    def active_var(self, key_value_pair):
-        super(DrillDownPanelPlotter, DrillDownPanelPlotter).active_var.fset(
-            self, key_value_pair
-        )
-        name, active_var = key_value_pair
-        if name in self.active_var_widgets.keys():
-            self.active_var_widgets[name].value = active_var
-
-            if active_var in self.continuous_vars[name]:
-                self.cmap_widgets[name].visible = True
-                self.clim_widgets[name].visible = True
-
-            elif active_var in self.categorical_vars[name]:
-                self.cmap_widgets[name].visible = False
-                self.clim_widgets[name].visible = False
-
-    @property
-    def cmap(self):
-        return self._cmap
-
-    @cmap.setter
-    def cmap(self, key_value_pair):
-        super(DrillDownPanelPlotter, DrillDownPanelPlotter).cmap.fset(
-            self, key_value_pair
-        )
-        name, cmap = key_value_pair
-        if (name in self.cmap_widgets.keys()) and (name in self.clim_widgets.keys()):
-            if isinstance(cmap, str):
-                self.cmap_widgets[name].value = cmap
-
-    @property
-    def clim(self):
-        return self._clim
-
-    @clim.setter
-    def clim(self, key_value_pair):
-        super(DrillDownPanelPlotter, DrillDownPanelPlotter).clim.fset(
-            self, key_value_pair
-        )
-        name, clim = key_value_pair
-        if name in self.clim_widgets.keys():
-            self.clim_widgets[name].value = clim
-            self.clim_widgets[name].step = (clim[1] - clim[0]) / 1000
-
-    @property
-    def visibility(self):
-        return self._visibility
-
-    @visibility.setter
-    def visibility(self, key_value_pair):
-        super(DrillDownPanelPlotter, DrillDownPanelPlotter).visibility.fset(
-            self, key_value_pair
-        )
-        name, visible = key_value_pair
-        self.show_widgets[name].value = visible
-
-    @property
-    def opacity(self):
-        return self._opacity
-
-    @opacity.setter
-    def opacity(self, key_value_pair):
-        super(DrillDownPanelPlotter, DrillDownPanelPlotter).opacity.fset(
-            self, key_value_pair
-        )
-        name, opacity = key_value_pair
-        self.opacity_widgets[name].value = opacity
-
-    def _on_active_var_change(self, name, event):
-        active_var = event.new
-        self.active_var = (name, active_var)
-
-        active_scalars = self.actors[name].mapper.dataset.active_scalars
-        self.clim_widgets[name].start = active_scalars.min()
-        self.clim_widgets[name].end = active_scalars.max()
-
-    def _on_cmap_change(self, name, event):
-        cmap = event.new
-        self.cmap = (name, cmap)
-
-        active_scalars = self.actors[name].mapper.dataset.active_scalars
-        self.clim_widgets[name].start = active_scalars.min()
-        self.clim_widgets[name].end = active_scalars.max()
-
-    def _on_clim_change(self, name, event):
-        clim = event.new
-        self.clim = (name, clim)
-
-    def _on_mesh_show_change(self, name, event):
-        visible = event.new
-        self.visibility = (name, visible)
-
-    def _on_mesh_opacity_change(self, name, event):
-        opacity = event.new
-        self.opacity = (name, opacity)
-
-    def iframe(self, sizing_mode="fixed", w="100%", h=None):
-        _iframe = super(DrillDownPanelPlotter, self).iframe()
-        _src = _iframe.src
-        if h is None:
-            h = self.height
-        if sizing_mode == "stretch_width":
-            w = "100%"
-        elif sizing_mode == "stretch_height":
-            h = "100%"
-        elif sizing_mode == "stretch_both":
-            w = "100%"
-            h = "100%"
-
-        html = f"""<iframe frameborder="0" title="panel app" style="width: {w};height: {h};flex-grow: 1" src="{_src}"></iframe>"""
-        _iframe = pn.pane.HTML(html, sizing_mode=sizing_mode)
-        self._iframe = _iframe
-
-        return pn.Column(
-            pn.panel(_iframe, sizing_mode=sizing_mode), sizing_mode=sizing_mode
-        )
-=======
-                layer.clim = clim
->>>>>>> 57acaf49
+            self.state.flush()